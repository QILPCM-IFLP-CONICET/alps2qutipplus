--- conflicted
+++ resolved
@@ -105,11 +105,7 @@
         operator = self.operator
         evals, evecs = operator.eigenstates()
         evals = evals * self.prefactor
-<<<<<<< HEAD
-        evals[abs(evals) < 1.0e-30] = 1.0e-30
-=======
         evals[abs(evals) < 1.0e-50] = 1.0e-50
->>>>>>> d691e140
         if any(value < 0 for value in evals):
             evals = (1.0 + 0j) * evals
         log_op = sum(
