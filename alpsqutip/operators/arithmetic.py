--- conflicted
+++ resolved
@@ -36,16 +36,9 @@
         isherm: Optional[bool] = None,
         isdiag: Optional[bool] = None,
     ):
-<<<<<<< HEAD
-        assert isinstance(term_tuple, tuple)
-        assert system is not None
-        self.terms = term_tuple
-        assert system is not None
-=======
         assert system is not None
         assert isinstance(term_tuple, tuple)
         self.terms = term_tuple
->>>>>>> 406a2c55
         if system is None and term_tuple:
             for term in term_tuple:
                 if system is None:
