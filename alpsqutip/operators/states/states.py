"""
Density operator classes.
"""

from functools import reduce
from numbers import Number
from typing import Dict, Iterable, List, Optional, Union

import numpy as np
from qutip import Qobj, qeye as qutip_qeye, tensor as qutip_tensor

from alpsqutip.model import SystemDescriptor
from alpsqutip.operators.arithmetic import OneBodyOperator, SumOperator
from alpsqutip.operators.basic import (
    LocalOperator,
    Operator,
    ProductOperator,
    ScalarOperator,
    check_multiplication,
    is_diagonal_op,
)
from alpsqutip.operators.functions import eigenvalues
from alpsqutip.operators.qutip import QutipOperator
from alpsqutip.utils import operator_to_wolfram


def safe_exp_and_normalize(operator):
    """Compute `expm(operator)/Z` and `log(Z)`.
    `Z=expm(operator).tr()` in a safe way.
    """
    k_0 = max(np.real(eigenvalues(operator, sparse=True, sort="high", eigvals=3)))
    op_exp = (operator - k_0).expm()
    op_exp_tr = op_exp.tr()
    op_exp = op_exp * (1.0 / op_exp_tr)
    return op_exp, np.log(op_exp_tr) + k_0


class DensityOperatorMixin:
    """
    DensityOperatorMixin is a Mixing class that
    contributes operator subclasses with the method
    `expect`.

    Notice that the `prefactor` attribute of these classes
    is only taken into account when density operators are combined
    into  a mixture by adding them, and when we do operations with
    positive numbers.

    In other operations, like mutiplication with other operators,
    density operators are handled as positive operators of trace 1.

    So, for example,
    ```
    rho = .3 * ProductDensityOperator({"site1": qutip.qeye(2) + qutip.sigmax(), "site2": qutip.qeye(2)})
    ```
    acts under operations with other operators like
    ```
    rho = ProductOperator({"site1": .5*(qutip.qeye(2) + qutip.sigmax()), "site2": .5*qutip.qeye(2)})
    ```

    If now we introduce a `sigma` operator
    ```
    sigma = .7 ProductDensityOperator({"site1": qutip.qeye(2), "site2": qutip.qeye(2) + qutip.sigmax()})
    ```
    the mixture
    ```
    mix = rho + sigma
    ```

    and another operator `A`
    ```
    A=ProductOperator({"site1": qutip.sigmax(), "site2": qutip.sigmax()})
    ```

    we obtain the equality
    ```
    (mix * A).tr() == .3 * (A * rho).tr() + .7 * (A* sigma)
    ```

    Notice that algebraic operations does not check if the prefactors of all the terms adds to 1.
    To be sure about the normalization, use the method `expect`:

    ```
    mix.expect(A)== (mix * A).tr()/sum([t.prefactor for t in A.terms])
    ```



    """

    def expect(self, obs: Union[Operator, Iterable]) -> Union[np.ndarray, dict, Number]:
        """Compute the expectation value of an observable"""
        if isinstance(obs, dict):
            return {name: self.expect(operator) for name, operator in obs.items()}

        if isinstance(obs, (tuple, list)):
            return np.array([self.expect(operator) for operator in obs])

        return (self * obs).tr() / self.prefactor

    @property
    def isherm(self):
        return True

    def to_qutip_operator(self):
        rho_qutip = self.to_qutip()
        return QutipDensityOperator(rho_qutip, self.system, prefactor=1)

    def tr(self):
        return 1


class QutipDensityOperator(DensityOperatorMixin, QutipOperator):
    """
    Qutip representation of a density operator
    """

    def __init__(
        self,
        qoperator: Qobj,
        system: Optional[SystemDescriptor] = None,
        names=None,
        prefactor=1,
    ):
        super().__init__(qoperator, system, names, prefactor)

    def __add__(self, operand) -> Operator:
        if isinstance(operand, (int, float)):
            assert operand >= 0
            return QutipDensityOperator(
                self.operator * self.prefactor + operand,
                self.system,
            )

        op_qo = operand.to_qutip()
        if isinstance(operand, DensityOperatorMixin):
            op_qo = op_qo * self.prefactor
            return QutipDensityOperator(op_qo, self.system or op_qo.system)
        return QutipOperator(op_qo, self.system or op_qo.system)

    def __mul__(self, operand) -> Operator:
        if isinstance(operand, (int, float)):
            assert operand >= 0
            return QutipDensityOperator(
                self.operator,
                self.system,
                self.site_names,
                self.prefactor * operand,
            )
        op_qo = operand.to_qutip()
        return QutipOperator(self.operator * op_qo, self.system or op_qo.system)

    def __radd__(self, operand) -> Operator:
        if isinstance(operand, (int, float)):
            assert operand >= 0
            return QutipDensityOperator(
                self.operator * self.prefactor + operand,
                self.system,
            )

        op_qo = operand.to_qutip()
        if isinstance(operand, DensityOperatorMixin):
            op_qo = op_qo * self.prefactor
            return QutipDensityOperator(op_qo, self.system or op_qo.system)
        return QutipOperator(op_qo, self.system or op_qo.system)

    def __rmul__(self, operand) -> Operator:
        if isinstance(operand, (int, float)):
            assert operand >= 0
            return QutipDensityOperator(
                self.operator,
                self.system,
                self.site_names,
                self.prefactor * operand,
            )
        op_qo = operand.to_qutip()
        return QutipOperator(op_qo * self.operator, self.system or op_qo.system)

    def logm(self):
        operator = self.operator
        evals, evecs = operator.eigenstates()
        evals[abs(evals) < 1.0e-30] = 1.0e-30
        log_op = sum(
            np.log(e_val) * e_vec * e_vec.dag() for e_val, e_vec in zip(evals, evecs)
        )
        return QutipOperator(log_op, self.system, self.site_names)


class ProductDensityOperator(DensityOperatorMixin, ProductOperator):
    """An uncorrelated density operator."""

    def __init__(
        self,
        local_states: dict,
        weight: float = 1.0,
        system: Optional[SystemDescriptor] = None,
        normalize: bool = True,
    ):
        assert weight >= 0

        # Build the local partition functions and normalize
        # if required
        local_zs = {site: state.tr() for site, state in local_states.items()}
        if normalize:
            assert (z > 0 for z in local_zs.values())
            local_states = {
                site: sigma / local_zs[site] for site, sigma in local_states.items()
            }

        # Complete the scalar factors using the system
        if system is None:
            sites = tuple(local_states.keys())
            dimensions = {
                site: operator.data.shape[0] for site, operator in local_states.items()
            }
            # TODO: build a system
        else:
            sites = tuple(system.sites.keys())
            dimensions = system.dimensions
            local_identities = {}
            for site, dimension in dimensions.items():
                if site not in local_states:
                    local_id = local_identities.get(dimension, None)
                    local_zs[site] = dimension
                    if local_id is None:
                        local_id = qutip_qeye(dimension) / dimension
                        local_identities[dimension] = local_id
                    local_states[site] = local_id

        # TODO: remove me
        self.tagged_scalar = True
        super().__init__(local_states, prefactor=weight, system=system)
        self.local_fs = {site: -np.log(z) for site, z in local_zs.items()}

    def __add__(self, operand):
        if isinstance(operand, MixtureDensityOperator):
            return operand + self

        if isinstance(operand, DensityOperatorMixin):
            return MixtureDensityOperator(
                (
                    self,
                    operand,
                ),
                self.system,
            )
        return super().__add__(operand)

    def __mul__(self, a):
        if isinstance(a, float):
            if a > 0:
                return ProductDensityOperator(
                    self.sites_op, self.prefactor * a, self.system, False
                )

            if a == 0.0:
                return ProductDensityOperator({}, a, self.system, False)
        return super().__mul__(a)

    def __rmul__(self, a):
        if isinstance(a, float):
            if a > 0:
                return ProductDensityOperator(
                    self.sites_op, self.prefactor * a, self.system, False
                )

            if a == 0.0:
                return ProductDensityOperator({}, a, self.system, False)
        return super().__rmul__(a)

    def expect(self, obs: Union[Operator, Iterable]) -> Union[np.ndarray, dict, Number]:
        if isinstance(obs, LocalOperator):
            operator = obs.operator
            site = obs.site
            local_states = self.sites_op
            if site in local_states:
                return (local_states[site] * operator).tr()
            return operator.tr() / reduce(lambda x, y: x * y, operator.dims[0])
        if isinstance(obs, SumOperator):
            return sum(self.expect(term) for term in obs.terms)

        if isinstance(obs, ProductOperator):
            sites_obs = obs.sites_op
            local_states = self.sites_op
            result = obs.prefactor

            for site, obs_op in sites_obs.items():
                if result == 0:
                    break
                if site in local_states:
                    result *= (local_states[site] * obs_op).tr()
                else:
                    result *= obs_op.tr() / reduce((lambda x, y: x * y), obs_op.dims[0])
            return result
        return super().expect(obs)

    def logm(self):
        def log_qutip(loc_op):
            evals, evecs = loc_op.eigenstates()
            evals[abs(evals) < 1.0e-30] = 1.0e-30
            return sum(
                np.log(e_val) * e_vec * e_vec.dag()
                for e_val, e_vec in zip(evals, evecs)
            )

        system = self.system
        sites_op = self.sites_op
        terms = tuple(
            LocalOperator(site, log_qutip(loc_op), system)
            for site, loc_op in sites_op.items()
        )
        if system:
            norm = -sum(
                np.log(dim)
                for site, dim in system.dimensions.items()
                if site not in self.sites_op
            )
            return OneBodyOperator(terms, system, False) + ScalarOperator(norm, system)
        return OneBodyOperator(terms, system, False)

    def partial_trace(self, sites: Union[list, SystemDescriptor]):
        sites_op = self.sites_op
        if isinstance(sites, SystemDescriptor):
            subsystem = sites
            sites = tuple(sites.sites.keys())
        else:
            subsystem = self.system.subsystem(sites)

        sites_in = [site for site in sites if site in sites_op]
        local_states = {site: sites_op[site] for site in sites}

        return ProductDensityOperator(
            local_states, self.prefactor, subsystem, normalize=False
        )

    def to_qutip(self):
        prefactor = self.prefactor
        if prefactor == 0 or len(self.system.dimensions) == 0:
            return np.exp(-sum(np.log(dim) for dim in self.system.dimensions.values()))
        ops = self.sites_op
        return qutip_tensor(
            [
                ops[site] if site in ops else qutip_qeye(dim) / dim
                for site, dim in self.system.dimensions.items()
            ]
        )


class MixtureDensityOperator(DensityOperatorMixin, SumOperator):
    """
    A mixture of density operators
    """

    def __init__(self, terms: tuple, system: SystemDescriptor = None):
        super().__init__(terms, system, True)

    def __add__(self, rho: Operator):
        terms = self.terms
        system = self.system

        if isinstance(rho, MixtureDensityOperator):
            terms = terms + rho.terms
        elif isinstance(rho, DensityOperatorMixin):
            terms = terms + (rho,)
        elif isinstance(rho, (int, float)):
            terms = terms + (ProductDensityOperator({}, rho, system, False),)
        else:
            return super().__add__(rho)
        return MixtureDensityOperator(terms, system)

    def __mul__(self, a):
        if isinstance(a, float):
            return MixtureDensityOperator(tuple(term * a for term in self.terms))
        return super().__mul__(a)

    def __rmul__(self, a):
        if isinstance(a, float) and a >= 0:
            return MixtureDensityOperator(
                tuple(term * a for term in self.terms), self.system
            )
        return super().__rmul__(a)

    def acts_over(self) -> set:
        """
        Return a set with the name of the
        sites where the operator nontrivially acts
        """
        sites = set()
        for term in self.terms:
            sites.update(term.acts_over())
        return sites

    def expect(self, obs: Union[Operator, Iterable]) -> Union[np.ndarray, dict, Number]:
        strip = False
        if isinstance(obs, Operator):
            strip = True
            obs = [obs]

        av_terms = tuple((term.expect(obs), term.prefactor) for term in self.terms)

        if isinstance(obs, dict):
            return {
                op_name: sum(term[0][op_name] * term[1] for term in av_terms)
                for op_name in obs
            }
        if strip:
            return sum(np.array(term[0]) * term[1] for term in av_terms)[0]
        return sum(np.array(term[0]) * term[1] for term in av_terms)

<<<<<<< HEAD
    def partial_trace(self, sites: list):
=======
    def partial_trace(self, sites: Union[list, SystemDescriptor]):
>>>>>>> e73a8740
        new_terms = tuple(t.partial_trace(sites) for t in self.terms)
        subsystem = new_terms[0].system
        return MixtureDensityOperator(new_terms, subsystem)

    def to_qutip(self):
        """Produce a qutip compatible object"""
        if len(self.terms) == 0:
            return ScalarOperator(0, self.system).to_qutip()

        # TODO: find a more efficient way to avoid element-wise
        # multiplications
        return sum(term.to_qutip() * term.prefactor for term in self.terms)


class GibbsDensityOperator(DensityOperatorMixin, Operator):
    """
    Stores an operator of the form rho= prefactor * exp(-K) / Tr(exp(-K)).

    """

    free_energy: float
    normalized: bool
    k: Operator

    def __init__(
        self,
        k: Operator,
        system: SystemDescriptor = None,
        prefactor=1.0,
        normalized=False,
    ):
        assert prefactor > 0
        self.k = k
        self.f_global = 0.0
        self.free_energy = 0.0
        self.prefactor = prefactor
        self.normalized = normalized
        self.system = system or k.system

    def __mul__(self, operand):
        if isinstance(operand, (int, float, complex)):
            return GibbsDensityOperator(
                self.k,
                self.system,
                self.prefactor * operand,
                normalized=self.normalized,
            )
        return self.to_qutip_operator() * operand

    def __neg__(self):
        return -self.to_qutip_operator()

    def __rmul__(self, operand):
        if isinstance(operand, (int, float, complex)):
            return GibbsDensityOperator(
                self.k,
                self.system,
                self.prefactor * operand,
                normalized=self.normalized,
            )
        return operand * self.to_qutip_operator()

    def __truediv__(self, operand):
        if isinstance(operand, (int, float, complex)):
            return GibbsDensityOperator(
                self.k,
                self.system,
                self.prefactor / operand,
                normalized=self.normalized,
            )
        if isinstance(operand, Operator):
            return self * operand.inv()
        raise ValueError("Division of an operator by ", type(operand), " not defined.")

    def acts_over(self) -> set:
        """
        Return a set with the name of the
        sites where the operator nontrivially acts
        """
        return self.k.acts_over()

    def expect(self, obs: Union[Operator, Iterable]) -> Union[np.ndarray, dict, Number]:
        return self.to_qutip_operator().expect(obs)

    def logm(self):
        self.normalize()
        k = self.k
        return -k

    def normalize(self) -> Operator:
        """Normalize the operator in a way that exp(-K).tr()==1"""
        if not self.normalized:
            rho, log_prefactor = safe_exp_and_normalize(
                -self.k
            )  # pylint: disable=unused-variable
            self.k = self.k + log_prefactor
            self.free_energy = -log_prefactor
            self.normalized = True

    def partial_trace(self, sites: Union[List, SystemDescriptor]):
        return self.to_qutip_operator().partial_trace(sites)

    def to_qutip(self):
        if not self.normalized:
            rho, log_prefactor = safe_exp_and_normalize(-self.k)
            self.k = self.k + log_prefactor
            self.free_energy = -log_prefactor
            self.normalized = True
            return rho.to_qutip()
        result = (-self.k).to_qutip().expm()
        return result


class GibbsProductDensityOperator(DensityOperatorMixin, Operator):
    """
    Stores an operator of the form
    rho = prefactor * \\otimes_i exp(-K_i)/Tr(exp(-K_i)).

    """

    k_by_site: list
    prefactor: float
    free_energies: Dict[str, float]

    isherm: bool = True

    def __init__(
        self,
        k: Union[Operator, dict],
        prefactor: float = 1,
        system: SystemDescriptor = None,
        normalized: bool = False,
    ):
        assert prefactor > 0.0

        self.prefactor = prefactor
        if isinstance(k, LocalOperator):
            self.system = system or k.system
            k_by_site = {k.site: k.operator}
        elif isinstance(k, OneBodyOperator):
            self.system = system or k.system
            k_by_site = {
                k_local.site: k_local.operator
                for k_local in k.terms
                if isinstance(k_local, LocalOperator)
            }
        elif isinstance(k, dict):
            self.system = system
            k_by_site = k
        elif isinstance(k, Number):
            self.system = system
            site, dim = next(iter(system.dimensions.items()))
            operator = k * qutip_qeye(dim)
            k_by_site = {site: operator}
        else:
            raise ValueError(
                "ProductGibbsOperator cannot be initialized from a ", type(k)
            )

        if normalized:
            if system:
                self.free_energies = {
                    site: 0 if site in k_by_site else np.log(dimension)
                    for site, dimension in system.dimensions.items()
                }
            else:
                self.free_energies = {site: 0 for site in k_by_site}
        else:
            f_locals = {
                site: -np.log((-l_op).expm().tr()) for site, l_op in k_by_site.items()
            }

            if system:
                self.free_energies = {
                    site: f_locals.get(site, np.log(dimension))
                    for site, dimension in system.dimensions.items()
                }
            else:
                self.free_energies = f_locals

            k_by_site = {
                site: local_k - f_locals[site] for site, local_k in k_by_site.items()
            }

        self.k_by_site = k_by_site

    def __mul__(self, operand):
        if isinstance(operand, (int, float)):
            if operand > 0:
                return GibbsProductDensityOperator(
                    self.k_by_site, self.prefactor * operand, self.system, True
                )
        return self.to_product_state() * operand

    def __neg__(self):
        return -self.to_product_state()

    def __rmul__(self, operand):
        if isinstance(operand, (int, float)):
            if operand > 0:
                return GibbsProductDensityOperator(
                    self.k_by_site, self.prefactor * operand, self.system, True
                )
        return operand * self.to_product_state()

    def acts_over(self) -> set:
        """
        Return a set with the names of the sites where
        the operator non-trivially acts over.
        """
        return set(site for site in self.k_by_site)

    def expect(self, obs: Union[Operator, Iterable]) -> Union[np.ndarray, dict, Number]:
        # TODO: write a better implementation
        if isinstance(obs, Operator):
            return (self.to_product_state()).expect(obs)
        return super().expect(obs)

    @property
    def isdiagonal(self) -> bool:
        for operator in self.k_by_site.values():
            if not is_diagonal_op(operator):
                return False
        return True

    def logm(self):
        terms = tuple(
            LocalOperator(site, -loc_op, self.system)
            for site, loc_op in self.k_by_site.items()
        )
        return OneBodyOperator(terms, self.system, False)

    def partial_trace(self, sites):
        sites = [site for site in sites if site in self.system.dimensions]
        subsystem = self.system.subsystem(sites)
        k_by_site = self.k_by_site
        return GibbsProductDensityOperator(
            OneBodyOperator(
                tuple(
                    LocalOperator(site, k_by_site[site], subsystem)
                    for site in sites
                    if site in k_by_site
                ),
                subsystem,
            ),
            self.prefactor,
            subsystem,
            True,
        )

    def to_product_state(self):
        """Convert the operator in a productstate"""
        local_states = {
            site: (-local_k).expm() for site, local_k in self.k_by_site.items()
        }
        return ProductDensityOperator(
            local_states,
            self.prefactor,
            system=self.system,
            normalize=False,
        )

    def to_qutip(self):
        return self.to_product_state().to_qutip()


# ####################################
#  Arithmetic
# ####################################


##### Sums #############


@Operator.register_add_handler(
    (
        MixtureDensityOperator,
        MixtureDensityOperator,
    )
)
def sum_two_mixture_operators(
    x_op: MixtureDensityOperator, y_op: MixtureDensityOperator
):
    terms = x_op.terms + y_op.terms
    # If there is just one term, return it:
    if len(terms) == 1:
        return terms[0]

    # For empty terms, return 0
    system = x_op.system or y_op.system
    if len(terms) == 0:
        return ScalarOperator(0.0, system)
    # General case
    return MixtureDensityOperator(terms, system)


@Operator.register_add_handler(
    (
        MixtureDensityOperator,
        DensityOperatorMixin,
    )
)
@Operator.register_add_handler(
    (
        MixtureDensityOperator,
        GibbsDensityOperator,
    )
)
@Operator.register_add_handler(
    (
        MixtureDensityOperator,
        GibbsProductDensityOperator,
    )
)
def sum_mixture_and_density_operators(
    x_op: MixtureDensityOperator, y_op: DensityOperatorMixin
):
    terms = x_op.terms + (y_op,)
    # If there is just one term, return it:
    if len(terms) == 1:
        return terms[0]

    # For empty terms, return 0
    system = x_op.system or y_op.system
    if len(terms) == 0:
        return ScalarOperator(0.0, system)
    # General case
    return MixtureDensityOperator(terms, system)


@Operator.register_add_handler(
    (
        DensityOperatorMixin,
        DensityOperatorMixin,
    )
)
@Operator.register_add_handler(
    (
        DensityOperatorMixin,
        GibbsDensityOperator,
    )
)
@Operator.register_add_handler(
    (
        DensityOperatorMixin,
        GibbsProductDensityOperator,
    )
)
@Operator.register_add_handler(
    (
        GibbsDensityOperator,
        GibbsDensityOperator,
    )
)
@Operator.register_add_handler(
    (
        GibbsDensityOperator,
        GibbsProductDensityOperator,
    )
)
@Operator.register_add_handler(
    (
        GibbsProductDensityOperator,
        GibbsProductDensityOperator,
    )
)
def _(x_op, y_op):
    return MixtureDensityOperator(
        (
            x_op,
            y_op,
        ),
        x_op.system or y_op.system,
    )


@Operator.register_add_handler(
    (
        GibbsProductDensityOperator,
        ProductOperator,
    )
)
def _(x_op, y_op):
    return SumOperator(
        (
            x_op,
            y_op,
        ),
        x_op.system or y_op.system,
    )


##### Products #############


# ProductDensityOperator times ProductDensityOperator
@Operator.register_mul_handler((ProductDensityOperator, ProductDensityOperator))
def _(x_op: ProductDensityOperator, y_op: ProductDensityOperator):
    system = y_op.system or x_op.system
    sites_op = x_op.sites_op.copy()
    for site, factor in y_op.sites_op.items():
        if site in sites_op:
            sites_op[site] *= factor
        else:
            sites_op[site] = factor
    return ProductOperator(sites_op, 1, system)


# ProductDensityOperator times Operators

####   ScalarOperator


@Operator.register_mul_handler((ScalarOperator, ProductDensityOperator))
def _(x_op: ScalarOperator, y_op: ProductDensityOperator):
    system = y_op.system or x_op.system
    result = ProductOperator(y_op.sites_op, x_op.prefactor, system)
    return result


@Operator.register_mul_handler((ProductDensityOperator, ScalarOperator))
def _(x_op: ProductDensityOperator, y_op: ScalarOperator):
    system = x_op.system or y_op.system
    prefactor = y_op.prefactor
    # prefactor = prefactor * np.exp(sum(x_op.local_fs.values()))
    return ProductOperator(x_op.sites_op, y_op.prefactor, system)


####   LocalOperator


@Operator.register_mul_handler((LocalOperator, ProductDensityOperator))
def _(x_op: LocalOperator, y_op: ProductDensityOperator):
    system = y_op.system or x_op.system
    prefactor = x_op.prefactor
    sites_op = y_op.sites_op.copy()
    site = x_op.site
    if site in sites_op:
        sites_op[site] = x_op.operator * sites_op[site]
    else:
        sites_op[site] = x_op.operator

    return ProductOperator(sites_op, prefactor, system)


@Operator.register_mul_handler((ProductDensityOperator, LocalOperator))
def _(x_op: ProductDensityOperator, y_op: LocalOperator):
    system = y_op.system or x_op.system
    sites_op = x_op.sites_op.copy()
    site = y_op.site
    if site in sites_op:
        sites_op[site] *= y_op.operator
    else:
        sites_op[site] = y_op.operator
    return ProductOperator(sites_op, prefactor=1, system=system)


# ProductOperator


@Operator.register_mul_handler((ProductOperator, ProductDensityOperator))
def _(x_op: ProductOperator, y_op: ProductDensityOperator):
    system = y_op.system or x_op.system
    prefactor = x_op.prefactor
    sites_op = x_op.sites_op.copy()
    for site, factor in y_op.sites_op.items():
        if site in sites_op:
            sites_op[site] *= factor
        else:
            sites_op[site] = factor

    return ProductOperator(sites_op, prefactor, system)


@Operator.register_mul_handler((ProductDensityOperator, ProductOperator))
def _(x_op: ProductDensityOperator, y_op: ProductDensityOperator):
    system = y_op.system or x_op.system
    sites_op = x_op.sites_op.copy()
    for site, factor in y_op.sites_op.items():
        if site in sites_op:
            sites_op[site] *= factor
        else:
            sites_op[site] = factor

    return ProductOperator(sites_op, y_op.prefactor, system)


# SumOperators


@Operator.register_mul_handler(
    (
        ProductDensityOperator,
        SumOperator,
    )
)
@Operator.register_mul_handler(
    (
        ProductDensityOperator,
        OneBodyOperator,
    )
)
def _(x_op: ProductDensityOperator, y_op: SumOperator):
    return SumOperator(
        tuple(x_op * term for term in y_op.terms),
        x_op.system,
    )


@Operator.register_mul_handler(
    (
        OneBodyOperator,
        ProductDensityOperator,
    )
)
@Operator.register_mul_handler(
    (
        SumOperator,
        ProductDensityOperator,
    )
)
def _(x_op: SumOperator, y_op: ProductDensityOperator):
    terms = tuple(term * y_op for term in x_op.terms)
    return SumOperator(
        terms,
        y_op.system,
    )


#############    Mixtures  ##########################


# Anything that is not a SumOperator


@Operator.register_mul_handler(
    (
        Operator,
        MixtureDensityOperator,
    )
)
@Operator.register_mul_handler(
    (
        ScalarOperator,
        MixtureDensityOperator,
    )
)
@Operator.register_mul_handler(
    (
        LocalOperator,
        MixtureDensityOperator,
    )
)
@Operator.register_mul_handler(
    (
        ProductOperator,
        MixtureDensityOperator,
    )
)
@Operator.register_mul_handler((ProductDensityOperator, MixtureDensityOperator))
@Operator.register_mul_handler((GibbsProductDensityOperator, MixtureDensityOperator))
@Operator.register_mul_handler((QutipOperator, MixtureDensityOperator))
def _(x_op: Operator, y_op: MixtureDensityOperator):
    terms = tuple((x_op * term) * term.prefactor for term in y_op.terms)
    result = SumOperator(terms, y_op.system or x_op.system)
    return result


@Operator.register_mul_handler((MixtureDensityOperator, Operator))
@Operator.register_mul_handler((MixtureDensityOperator, ScalarOperator))
@Operator.register_mul_handler((MixtureDensityOperator, LocalOperator))
@Operator.register_mul_handler((MixtureDensityOperator, ProductOperator))
@Operator.register_mul_handler((MixtureDensityOperator, ProductDensityOperator))
@Operator.register_mul_handler((MixtureDensityOperator, GibbsProductDensityOperator))
@Operator.register_mul_handler((MixtureDensityOperator, QutipOperator))
def _(
    x_op: MixtureDensityOperator,
    y_op: Operator,
):
    terms = []
    for term in x_op.terms:
        prefactor = term.prefactor
        if prefactor == 0:
            continue
        new_term = (term * y_op) * prefactor
        terms.append(new_term)

    return SumOperator(tuple(terms), x_op.system or y_op.system)


# MixtureDensityOperator times SumOperators
# and its derivatives


@Operator.register_mul_handler((MixtureDensityOperator, MixtureDensityOperator))
@Operator.register_mul_handler((MixtureDensityOperator, OneBodyOperator))
@Operator.register_mul_handler((MixtureDensityOperator, SumOperator))
def _(
    x_op: MixtureDensityOperator,
    y_op: Operator,
):
    terms = []
    for term in x_op.terms:
        prefactor = term.prefactor
        if prefactor == 0:
            continue
        new_term = term * y_op
        new_term = new_term * prefactor
        terms.append(new_term)

    result = SumOperator(tuple(terms), x_op.system or y_op.system)
    return result


@Operator.register_mul_handler((OneBodyOperator, MixtureDensityOperator))
@Operator.register_mul_handler((SumOperator, MixtureDensityOperator))
def _(
    x_op: SumOperator,
    y_op: MixtureDensityOperator,
):

    terms = []
    for term in y_op.terms:
        prefactor = term.prefactor
        if prefactor == 0:
            continue
        new_term = x_op * term
        new_term = new_term * prefactor
        terms.append(new_term)

    result = SumOperator(tuple(terms), x_op.system or y_op.system)
    return result


#########  GibbsDensityOperators


@Operator.register_mul_handler((ScalarOperator, GibbsDensityOperator))
def _(x_op: ScalarOperator, y_op: GibbsDensityOperator):

    y_qutip = y_op.to_qutip()
    result = QutipOperator(x_op.prefactor * y_qutip, x_op.system or y_op.system)
    return result


@Operator.register_mul_handler((GibbsDensityOperator, ScalarOperator))
def _(x_op: GibbsDensityOperator, y_op: ScalarOperator):
    x_qutip = x_op.to_qutip()
    result = QutipOperator(y_op.prefactor * y_qutip, x_op.system or y_op.system)
    return result


# GibbsDensityOperators times any other operator


@Operator.register_mul_handler((GibbsDensityOperator, GibbsDensityOperator))
@Operator.register_mul_handler((LocalOperator, GibbsDensityOperator))
@Operator.register_mul_handler((ProductOperator, GibbsDensityOperator))
@Operator.register_mul_handler((OneBodyOperator, GibbsDensityOperator))
@Operator.register_mul_handler((ProductDensityOperator, GibbsDensityOperator))
@Operator.register_mul_handler((GibbsProductDensityOperator, GibbsDensityOperator))
@Operator.register_mul_handler((SumOperator, GibbsDensityOperator))
@Operator.register_mul_handler((OneBodyOperator, GibbsDensityOperator))
@Operator.register_mul_handler((MixtureDensityOperator, GibbsDensityOperator))
### and backward
@Operator.register_mul_handler((GibbsDensityOperator, LocalOperator))
@Operator.register_mul_handler((GibbsDensityOperator, ProductOperator))
@Operator.register_mul_handler((GibbsDensityOperator, OneBodyOperator))
@Operator.register_mul_handler((GibbsDensityOperator, ProductDensityOperator))
@Operator.register_mul_handler((GibbsDensityOperator, GibbsProductDensityOperator))
@Operator.register_mul_handler((GibbsDensityOperator, SumOperator))
@Operator.register_mul_handler((GibbsDensityOperator, OneBodyOperator))
@Operator.register_mul_handler((GibbsDensityOperator, MixtureDensityOperator))
def _(
    x_op: Operator,
    y_op: Operator,
):
    return x_op.to_qutip_operator() * y_op.to_qutip_operator()


#############################
#  GibbsProductOperators
#############################


@Operator.register_mul_handler(
    (GibbsProductDensityOperator, GibbsProductDensityOperator)
)
def _(x_op: GibbsProductDensityOperator, y_op: GibbsProductDensityOperator):
    return x_op.to_product_state() * y_op.to_product_state()


# times ScalarOperator, LocalOperator, ProductOperator
@Operator.register_mul_handler((GibbsProductDensityOperator, ScalarOperator))
@Operator.register_mul_handler((GibbsProductDensityOperator, LocalOperator))
@Operator.register_mul_handler((GibbsProductDensityOperator, ProductOperator))
def _(x_op: GibbsProductDensityOperator, y_op: Operator):
    return x_op.to_product_state() * y_op


@Operator.register_mul_handler((ScalarOperator, GibbsProductDensityOperator))
@Operator.register_mul_handler((LocalOperator, GibbsProductDensityOperator))
@Operator.register_mul_handler((ProductOperator, GibbsProductDensityOperator))
def _(x_op: Operator, y_op: GibbsProductDensityOperator):
    y_prod = y_op.to_product_state()
    return x_op * y_prod<|MERGE_RESOLUTION|>--- conflicted
+++ resolved
@@ -407,11 +407,7 @@
             return sum(np.array(term[0]) * term[1] for term in av_terms)[0]
         return sum(np.array(term[0]) * term[1] for term in av_terms)
 
-<<<<<<< HEAD
-    def partial_trace(self, sites: list):
-=======
     def partial_trace(self, sites: Union[list, SystemDescriptor]):
->>>>>>> e73a8740
         new_terms = tuple(t.partial_trace(sites) for t in self.terms)
         subsystem = new_terms[0].system
         return MixtureDensityOperator(new_terms, subsystem)
