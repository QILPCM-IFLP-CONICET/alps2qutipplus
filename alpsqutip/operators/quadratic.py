--- conflicted
+++ resolved
@@ -4,11 +4,7 @@
 
 # from numbers import Number
 from time import time
-<<<<<<< HEAD
-from typing import Callable
-=======
 from typing import Callable, List, Union
->>>>>>> e73a8740
 
 import numpy as np
 from numpy.linalg import eigh, svd
@@ -152,7 +148,6 @@
     def flat(self):
         return self
 
-<<<<<<< HEAD
     @property
     def isdiagonal(self):
         """True if the operator is diagonal in the product basis."""
@@ -175,34 +170,6 @@
 
         return all(abs(np.imag(weight)) < 1e-10 for weight in self.weights)
 
-    def partial_trace(self, sites):
-        if len(self.basis) == 0:
-            if offset:
-                return offset.partial_trace(sites)
-            return ScalarOperator(0, system.subsystem(sites))
-=======
-    @property
-    def isdiagonal(self):
-        """True if the operator is diagonal in the product basis."""
-        offset = self.offset
-        if offset:
-            isdiag = offset.isdiagonal
-            if isdiag is not True:
-                return isdiag
-        if all(term.isdiagonal for term in self.basis):
-            return True
-        return False
-
-    @property
-    def isherm(self):
-        offset = self.offset
-        if offset:
-            isherm = offset.isherm
-            if isherm is not True:
-                return isherm
-
-        return all(abs(np.imag(weight)) < 1e-10 for weight in self.weights)
-
     def partial_trace(self, sites: Union[list, SystemDescriptor]):
         if not isinstance(sites, SystemDescriptor):
             sites = self.system.subsystem(sites)
@@ -211,7 +178,6 @@
             if offset:
                 return offset.partial_trace(sites)
             return ScalarOperator(0, sites)
->>>>>>> e73a8740
 
         terms = tuple(
             w * (op_term * op_term).partial_trace(sites)
@@ -222,11 +188,7 @@
             terms = terms + (offset.partial_trace(sites),)
         return SumOperator(
             terms,
-<<<<<<< HEAD
-            terms[0].system,
-=======
             sites,
->>>>>>> e73a8740
         ).simplify()
 
     def simplify(self):
