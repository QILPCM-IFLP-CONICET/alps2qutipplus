--- conflicted
+++ resolved
@@ -132,23 +132,15 @@
             self.basis, tuple(-w for w in self.weights), self.system, offset
         )
 
-<<<<<<< HEAD
     def acts_over(self):
-        result = set()
-        for term in self.terms:
-            term_acts_over = term.acts_over()
-            if term_acts_over is None:
-=======
-    def act_over(self):
         """
         Set of sites over the state acts.
         """
         offset = self.offset
-        result = set() if offset is None else set(offset.act_over())
+        result = set() if offset is None else set(offset.acts_over())
         for term in self.basis:
-            term_act_over = term.act_over()
-            if term_act_over is None:
->>>>>>> f1210805
+            term_acts_over = term.acts_over()
+            if term_acts_over is None:
                 return None
             result = result.union(term_acts_over)
         return result
