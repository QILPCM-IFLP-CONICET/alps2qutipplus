from typing import Callable

import numpy as np
<<<<<<< HEAD

# from alpsqutip.operators import safe_expm_and_normalize
from qutip import entropy_vn, fidelity, jmat, qeye, tensor
from qutip.core.qobj import Qobj

from alpsqutip.scalarprod import gram_matrix, orthogonalize_basis, project_op

=======
# from alpsqutip.operators import safe_expm_and_normalize
from qutip import entropy_vn, fidelity, jmat, qeye, tensor
from qutip.core.qobj import Qobj
from alpsqutip.scalarprod import gram_matrix, orthogonalize_basis, project_op
>>>>>>> eb504b91

def safe_expm_and_normalize():
    # TODO: implement me
    pass

def safe_expm_and_normalize():
    # TODO: implement me
    pass

def project_K_to_sep(K, maxit=200):
    length = len(K.dims[0])
    phis = 2 * np.random.rand(length, 3) - 1.0
    loc_ops = jmat(0.5)
    local_Ks = [sum((c * op for c, op in zip(phi, loc_ops))) for phi in phis]
    local_sigmas = [safe_expm_and_normalize(-localK) for localK in local_Ks]
    # Initializes with a random state
    for it in range(maxit):
        for i, sigma in enumerate(local_sigmas):
            new_local_K = estimate_log_of_partial_trace(K, local_sigmas, [i])
            local_Ks[i] = 0.3 * local_Ks[i] + 0.7 * new_local_K

        new_local_sigmas = [safe_expm_and_normalize(-localK) for localK in local_Ks]
        min_fid = min(
            fidelity(old, new) for old, new in zip(local_sigmas, new_local_sigmas)
        )
        if min_fid > 0.995:
            print("converged after ", it, "iterations")
            break
        local_sigmas = new_local_sigmas
    return local_sigmas


def estimate_log_of_partial_trace(K0, local_sigmas, sites):
    return (
        tensor(
            [
                qeye(dim) if i in sites else local_sigmas[i]
                for i, dim in enumerate(K0.dims[0])
            ]
        )
        * K0
    ).ptrace(sites)


class ProjectedEvolver:
    """
    Class that implements the projection evolver.

    """

    def __init__(self, op_basis: dict, sp: Callable, K0: Qobj = None, deep: int = 0):
        """
        `op_basis`: the basis of observables that we want to evolve
        `sp`: the scalar product that defines the notion of orthogonality
        `K0`: the initial `K=-log(rho(0))`. Used to build hierarchical basis
        `deep`: the number of elements in the recursive basis, equivalent to
        the order of convergence for short times.
        """
        self.sp = sp
        self.op_basis = op_basis
        self.deep = deep
        self.build_H_tensor(K0, deep)

    def build_H_tensor(self, K0=None, deep=0):
        """
        Build the matrix that evolves the orthogonal components
        of K(t), as well as the orthogonal basis to expand it.
        """
        sp = self.sp
        H = self.op_basis["H"]
        Id = self.op_basis["Id"]

        def rhs(K):
            """
            Computes the commutator with H, and divides by 1j
            """
            return 1j * (K * H - H * K)

        # Build the orthogonal basis
        basis = []
        # Extend the basis with the hierarchical ops
        if K0 is not None and deep > 0:
            basis += [K0]
            for k in range(deep):
                basis.append(rhs(basis[-1]))

        # Add the operators for which we are interested to compute expectation
        # values
        basis += [op for name, op in self.op_basis.items() if name != "Id"]

        # Build an orthogonal basis from basis, and stores in self.

        basis = [op / (sp(op, op)) ** 0.5 for op in basis]

        orth_basis = orthogonalize_basis(basis, self.sp, idop=Id)

        # Check that orth_basis is an orthonormalized basis
        min_ev = min(np.linalg.eigvalsh(gram_matrix(orth_basis, self.sp)))
        assert min_ev > 0.99, f"min ev: {min_ev}"

        self.orth_basis = orth_basis

        # compute the Htensor matrix
        self.Htensor = np.array(
            [[sp(op2, rhs(op1)) for op1 in orth_basis] for op2 in orth_basis]
        ).real

    def build_state_form_orth_components(self, phi):
        """
        reconstruct a global state from the components of
        `K` in the orthogonal basis.
        """
        # Expensive step...
        K = sum((-c) * op for c, op in zip(phi, self.orth_basis))
        return safe_expm_and_normalize(K)

    def evol_K_averages(self, K0, ts) -> dict:
        """
        Evolve the state exp(-K0) and compute
        the expectation values for the observables in
        `self.op_basis` for each time in `ts`
        Returns a dictionary with the time evolution
        of each observable.
        """
        op_basis = self.op_basis
        result = {key: [] for key in op_basis}
        result["entropy"] = []
        phi_t = self.evol_K_orth_components(K0, ts)
        # Expensive step.
        # TODO: Reimplement me in terms of local operators
        for phi in phi_t:
            sigma = self.build_state_form_orth_components(phi)
            for name in result:
                if name == "entropy":
                    result[name].append(entropy_vn(sigma))
                else:
                    result[name].append((sigma * op_basis[name]).tr().real)

        return result

    def evol_K_orth_components(self, K0, ts):
        """
        Compute `phi_t`, a list with the components of K(t),
        regarging self.orth_basis, for each `t` in `ts`,
        provided K(0)=K0.
        """
        Htensor = self.Htensor
        phi0 = project_op(K0, self.orth_basis, self.sp).real
        evals, evecs = np.linalg.eig(Htensor)
        phi0 = np.linalg.inv(evecs).dot(phi0)
        phi_t = np.array(
            [[np.exp(la * t) * c for la, c in zip(evals, phi0)] for t in ts]
        )
        phi_t = np.array([evecs.dot(phi) for phi in phi_t]).real
        return phi_t<|MERGE_RESOLUTION|>--- conflicted
+++ resolved
@@ -1,7 +1,6 @@
 from typing import Callable
 
 import numpy as np
-<<<<<<< HEAD
 
 # from alpsqutip.operators import safe_expm_and_normalize
 from qutip import entropy_vn, fidelity, jmat, qeye, tensor
@@ -9,12 +8,6 @@
 
 from alpsqutip.scalarprod import gram_matrix, orthogonalize_basis, project_op
 
-=======
-# from alpsqutip.operators import safe_expm_and_normalize
-from qutip import entropy_vn, fidelity, jmat, qeye, tensor
-from qutip.core.qobj import Qobj
-from alpsqutip.scalarprod import gram_matrix, orthogonalize_basis, project_op
->>>>>>> eb504b91
 
 def safe_expm_and_normalize():
     # TODO: implement me
