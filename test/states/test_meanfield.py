"""
Test functions that implement the mean field approximation.
"""

from test.helper import (
    CHAIN_SIZE,
    OPERATOR_TYPE_CASES,
    PRODUCT_GIBBS_GENERATOR_TESTS,
    SYSTEM,
    TEST_CASES_STATES,
    check_operator_equality,
    sx_A,
    sx_B,
    sx_total,
)

import pytest

from alpsqutip.operators import (
    LocalOperator,
    OneBodyOperator,
    ProductOperator,
    QutipOperator,
    ScalarOperator,
    SumOperator,
)
from alpsqutip.operators.states import (
    GibbsProductDensityOperator,
    ProductDensityOperator,
)
from alpsqutip.operators.states.meanfield import (
    one_body_from_qutip_operator,
    project_meanfield,
    project_operator_to_m_body,
    project_to_n_body_operator,
)
from alpsqutip.settings import ALPSQUTIP_TOLERANCE

TEST_STATES = {"None": None}
TEST_STATES.update(
    {
        name: TEST_CASES_STATES[name]
        for name in (
            "fully mixed",
            "z semipolarized",
            "x semipolarized",
            "first full polarized",
            "gibbs_sz",
            "gibbs_sz_as_product",
            "gibbs_sz_bar",
        )
    }
)

TEST_OPERATORS = {
    "sx_total": sx_total,
    "sx_total - sx_total^2/(N-1)": (sx_total + sx_total * sx_total / (CHAIN_SIZE - 1)),
    "sx_A*sx_B": sx_A * sx_B,
}


SKIP_MEANFIELD_SEEDS = {
    "sx_total - sx_total^2/(N-1)": ["x semipolarized"],
    "sx_A*sx_B": ["x semipolarized"],
}

EXPECTED_PROJECTIONS = {}
# sx_total is not modified
EXPECTED_PROJECTIONS["sx_total"] = {name: sx_total for name in TEST_STATES}

# sx_total^2-> sx_total * <sx>*2*(CHAIN_SIZE-1) +
#               CHAIN_SIZE/4- <sx>^2(CHAIN_SIZE-1)*CHAIN_SIZE


<<<<<<< HEAD
SX_MF_AV = 0.5 * 1.0757657
=======
SX_MF_AV = 0.5 * (1 + 0.0758 - 3.43e-05)
>>>>>>> c5b77ffd
# SX_MF_AV=.5
EXPECTED_PROJECTIONS["sx_total - sx_total^2/(N-1)"] = {
    name: (sx_total * SX_MF_AV + (0.1197810663) * 3 / 4 * CHAIN_SIZE / (CHAIN_SIZE - 1))
    for name in TEST_STATES
}
EXPECTED_PROJECTIONS["sx_A*sx_B"] = {
    name: ScalarOperator(0, SYSTEM) for name in TEST_STATES
}


@pytest.mark.parametrize(
    ["state_name", "state", "projection_name", "projection_function"],
    [
        (state_name, state, proj_name, proj_func)
        for state_name, state in TEST_CASES_STATES.items()
        for proj_name, proj_func in (
            ("project_to_n_body_operator", project_to_n_body_operator),
            ("project_operator_to_m_body", project_operator_to_m_body),
        )
        if isinstance(state, (GibbsProductDensityOperator, ProductDensityOperator))
    ],
)
def test_2body_to_1body_projection(
    state_name, state, projection_name, projection_function
):
    print(
        "Check that two-body operators project correctly to one body operators for the state",
        state_name,
    )
    for op_name, op_prod in TEST_OPERATORS.items():
        if not isinstance(op_prod, ProductOperator):
            continue
        if len(op_prod.acts_over()) != 2:
            continue
        print("* testing against", op_name)
        site1, site2 = op_prod.sites_op
        op1, op2 = op_prod.sites_op[site1], op_prod.sites_op[site2]
        rho_1 = state.partial_trace(frozenset([site1]))
        rho_2 = state.partial_trace(frozenset([site2]))
        op1_expect = (rho_1.to_qutip() * op1).tr()
        op2_expect = (rho_2.to_qutip() * op2).tr()
        projected_operator_analytical = (
            ScalarOperator(op1_expect * op2_expect, SYSTEM)
            + LocalOperator(site1, (op1 - op1_expect) * op2_expect, SYSTEM)
            + LocalOperator(site2, (op2 - op2_expect) * op1_expect, SYSTEM)
        )
        projected_operator = projection_function(op_prod, 1, state)
        if not check_operator_equality(
            projected_operator, projected_operator_analytical
        ):
            print("projections are different:\n")
            print("function:\n", projected_operator)
            print("analytical:\n", projected_operator_analytical)
            print(
                "difference:\n",
                (projected_operator - projected_operator_analytical).to_qutip(
                    tuple([site1, site2])
                ),
            )
            assert False, "Projection mismatches"


@pytest.mark.parametrize(
    ["op_name", "projection_name", "projection_function"],
    [
        (name, proj_name, proj_func)
        for name in TEST_OPERATORS
        for proj_name, proj_func in (
            ("project_to_n_body_operator", project_to_n_body_operator),
            ("project_operator_to_m_body", project_operator_to_m_body),
        )
    ],
)
def test_nbody_projection(op_name, projection_name, projection_function):
    """Test the mean field projection over different states"""
    op_test = TEST_OPERATORS[op_name]
    print("testing the consistency of projection in", op_name)
    op_sq = op_test * op_test
    proj_sq_3 = projection_function(op_sq, 3)
    proj_sq_2 = projection_function(op_sq, 2)
    proj_sq_3_2 = projection_function(proj_sq_3, 2)
    assert check_operator_equality(proj_sq_2, proj_sq_3_2), (
        f"Projections on two-body manifold using {projection_name} does not match for "
        f"{op_name} and {op_name} projected on the three body manyfold"
    )


@pytest.mark.parametrize(["op_name", "op_test"], list(TEST_OPERATORS.items()))
def test_meanfield_projection(op_name, op_test):
    """Test the mean field projection over different states"""
    expected = EXPECTED_PROJECTIONS[op_name]
    failed = {}
    print(f"projecting <<{op_name}>> in mean field")

    for state_name, sigma0 in TEST_STATES.items():
        if state_name in SKIP_MEANFIELD_SEEDS.get(op_name, []):
            continue
        result = project_meanfield(op_test, sigma0)

        if not check_operator_equality(
            expected[state_name].to_qutip(), result.to_qutip()
        ):
            failed[state_name] = 4 * (
                result.to_qutip() - expected[state_name].to_qutip()
            )
    if failed:
        for fail in failed:
            print(f" failed with <<{fail}>> as state seed. ")
            print(failed[fail])
        assert False, "Self-consistency failed for some seeds."
        # assert check_operator_equality(
        #    expected[state_name].to_qutip(), result.to_qutip()
        # ), f"failed projection {state_name} for {op_name}"
<<<<<<< HEAD


@pytest.mark.parametrize(["op_name", "op_test"], list(TEST_OPERATORS.items()))
def test_meanfield_projection_2(op_name, op_test):
    """
    Compare the results of the self-consistent mean field projection from
    both n-body projections routines.
    """
    failed = {}
    print(f"projecting <<{op_name}>> in mean field")

    for state_name, sigma0 in TEST_STATES.items():
        if state_name in SKIP_MEANFIELD_SEEDS.get(op_name, []):
            continue
        result_m = project_meanfield(
            op_test, sigma0, proj_func=project_operator_to_m_body
        )
        result_n = project_meanfield(
            op_test, sigma0, proj_func=project_to_n_body_operator
        )

        if not check_operator_equality(result_m.to_qutip(), result_n.to_qutip()):
            failed[state_name] = 4 * (result_m.to_qutip() - result_n.to_qutip())
    if failed:
        for fail in failed:
            print(f" failed with <<{fail}>> as state seed. ")
            print(failed[fail])
        assert False, "Self-consistency failed for some seeds."
        # assert check_operator_equality(
        #    expected[state_name].to_qutip(), result.to_qutip()
        # ), f"failed projection {state_name} for {op_name}"
=======
>>>>>>> c5b77ffd


@pytest.mark.parametrize(
    ["operator_case", "operator"], list(OPERATOR_TYPE_CASES.items())
)
def test_one_body_from_qutip_operator_1(operator_case, operator):
    print(operator_case, "as scalar + one body + rest")
    result = one_body_from_qutip_operator(operator.to_qutip_operator())

    assert check_operator_equality(result, operator), "operators are not equivalent."
    if isinstance(result, (ScalarOperator, OneBodyOperator, LocalOperator)):
        return
    assert isinstance(
        result, SumOperator
    ), "the result must be a one-body operator or a sum"
    terms = result.terms
    assert len(terms) <= 3, "the result should have at most three terms."
    if not isinstance(terms[-1], (ScalarOperator, OneBodyOperator, LocalOperator)):
        last = terms[-1]
        terms = terms[:-1]
        assert (
            abs(last.tr()) < ALPSQUTIP_TOLERANCE
        ), "Reminder term should have zero trace."
        assert (
            abs(terms[-1].tr()) < ALPSQUTIP_TOLERANCE
        ), "One-body term should have zero trace."

    assert (
        isinstance(result, (ScalarOperator, OneBodyOperator, LocalOperator))
        for term in terms
    ), "first two terms should be one-body operators"


@pytest.mark.parametrize(
    ["operator_case", "operator"], list(OPERATOR_TYPE_CASES.items())
)
def test_one_body_from_qutip_operator_with_reference(operator_case, operator):

    for name_ref, gen in PRODUCT_GIBBS_GENERATOR_TESTS.items():
        sigma = GibbsProductDensityOperator(gen)

        print(operator_case, "as scalar + one body + rest w.r.t. " + name_ref)
        result = one_body_from_qutip_operator(operator.to_qutip_operator(), sigma)

        assert check_operator_equality(
            result, operator
        ), "operators are not equivalent."
        if isinstance(result, (ScalarOperator, OneBodyOperator, LocalOperator)):
            return
        assert isinstance(
            result, SumOperator
        ), "the result must be a one-body operator or a sum"
        terms = result.terms
        assert len(terms) <= 3, "the result should have at most three terms."
        print("    types:", [type(term) for term in terms])
        print("    expectation values:", [sigma.expect(term) for term in terms])
        print(
            "    expectation value:",
            sigma.expect(operator),
            sigma.expect(result),
            sigma.expect(operator.to_qutip_operator()),
        )

        if not isinstance(terms[-1], (ScalarOperator, OneBodyOperator, LocalOperator)):
            last = terms[-1]
            terms = terms[:-1]
            assert (
                abs(sigma.expect(last)) < ALPSQUTIP_TOLERANCE
            ), "Reminder term should have zero mean."
            assert (
                abs(sigma.expect(terms[-1])) < ALPSQUTIP_TOLERANCE
            ), "One-body term should have zero mean."
            # TODO: check also the orthogonality between last and one-body terms.

        assert (
            isinstance(result, (ScalarOperator, OneBodyOperator, LocalOperator))
            for term in terms
        ), "first two terms should be one-body operators"


def test_one_body_from_qutip_operator_2():
    """
    one_body_from_qutip_operator tries to decompose
    an operator K in the sparse Qutip form into
    a sum of two operators
    K = K_0 + Delta K
    with K_0 a OneBodyOperator and
    DeltaK s.t.
    Tr[DeltaK sigma]=0
    """
    failed = {}

    def check_result(qutip_op, result):
        # Check the structure of the result:
        average, one_body, remainder = result.terms
        assert isinstance(
            average,
            (
                float,
                complex,
                ScalarOperator,
            ),
        )
        assert isinstance(
            one_body,
            (
                LocalOperator,
                ScalarOperator,
                ProductOperator,
                OneBodyOperator,
            ),
        )
        assert isinstance(remainder, QutipOperator)
        # Check that the remainder and the one body terms have
        # zero mean:
        if state is None:
            assert abs(one_body.to_qutip().tr()) < ALPSQUTIP_TOLERANCE
            assert abs((remainder.to_qutip()).tr()) < ALPSQUTIP_TOLERANCE
        else:
            error_one_body_tr = abs((one_body.to_qutip() * state.to_qutip()).tr())
            if error_one_body_tr > ALPSQUTIP_TOLERANCE:
                failed.setdefault((operator_name, state_name), {})[
                    "one body tr"
                ] = error_one_body_tr
            remainder_tr = abs((remainder.to_qutip() * state.to_qutip()).tr())
            if remainder_tr > ALPSQUTIP_TOLERANCE:
                failed.setdefault((operator_name, state_name), {})[
                    "remainder tr"
                ] = remainder_tr
        # Check the consistency
        if not check_operator_equality(qutip_op.to_qutip(), result.to_qutip()):
            print(f"decomposition failed {state_name} for {operator_name}")
            failed.setdefault((state_name, operator_name), {})[
                "operator equality"
            ] = False

    for operator_name, test_operator in TEST_OPERATORS.items():
        full_sites = tuple(test_operator.system.sites)
        print(
            "\n",
            60 * "-",
            "\n# operator name",
            operator_name,
            "of type",
            type(test_operator),
        )
        qutip_op = test_operator.to_qutip_operator()
        print("      ->qutip_op", type(qutip_op), qutip_op.acts_over())
        for state_name, state in TEST_STATES.items():
            print(f"  - on state {state_name}")
            print("      * as QutipOperator")
            result = one_body_from_qutip_operator(qutip_op, state)
            check_result(qutip_op, result)
            print("      * as Qobj")
            result = one_body_from_qutip_operator(qutip_op.to_qutip(full_sites), state)
            check_result(qutip_op, result)

    if failed:
        print("Discrepances:")
        print("~~~~~~~~~~~~~")
        for key, errors in failed.items():
            print("   in ", key)
            for err_key, error in errors.items():
                print("    ", err_key, error)

        assert False, "discrepances"<|MERGE_RESOLUTION|>--- conflicted
+++ resolved
@@ -72,12 +72,7 @@
 #               CHAIN_SIZE/4- <sx>^2(CHAIN_SIZE-1)*CHAIN_SIZE
 
 
-<<<<<<< HEAD
 SX_MF_AV = 0.5 * 1.0757657
-=======
-SX_MF_AV = 0.5 * (1 + 0.0758 - 3.43e-05)
->>>>>>> c5b77ffd
-# SX_MF_AV=.5
 EXPECTED_PROJECTIONS["sx_total - sx_total^2/(N-1)"] = {
     name: (sx_total * SX_MF_AV + (0.1197810663) * 3 / 4 * CHAIN_SIZE / (CHAIN_SIZE - 1))
     for name in TEST_STATES
@@ -187,10 +182,6 @@
             print(f" failed with <<{fail}>> as state seed. ")
             print(failed[fail])
         assert False, "Self-consistency failed for some seeds."
-        # assert check_operator_equality(
-        #    expected[state_name].to_qutip(), result.to_qutip()
-        # ), f"failed projection {state_name} for {op_name}"
-<<<<<<< HEAD
 
 
 @pytest.mark.parametrize(["op_name", "op_test"], list(TEST_OPERATORS.items()))
@@ -222,8 +213,6 @@
         # assert check_operator_equality(
         #    expected[state_name].to_qutip(), result.to_qutip()
         # ), f"failed projection {state_name} for {op_name}"
-=======
->>>>>>> c5b77ffd
 
 
 @pytest.mark.parametrize(
