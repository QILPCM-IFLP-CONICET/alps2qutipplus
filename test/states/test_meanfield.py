--- conflicted
+++ resolved
@@ -82,13 +82,9 @@
         type(state),
     )
 
-<<<<<<< HEAD
-    sigma_var = variational_quadratic_mfa(generator, sigma_ref=state)
-=======
     sigma_var = variational_quadratic_mfa(
         generator, sigma_ref=state, max_self_consistent_steps=100
     )
->>>>>>> 81528e30
     generator_1b_1st = project_to_n_body_operator(generator, 1, sigma_var)
     sigma_sc = GibbsProductDensityOperator(generator_1b_1st)
     rel_entropy_var = sigma_var.expect(sigma_var.logm() + generator)
