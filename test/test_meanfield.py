"""
Basic unit test for states.
"""

from alpsqutip.operators import (
    LocalOperator,
    OneBodyOperator,
    ProductOperator,
    QutipOperator,
    ScalarOperator,
)
from alpsqutip.operators.states.meanfield import (  # self_consistent_meanfield,
    one_body_from_qutip_operator,
    project_meanfield,
    project_to_n_body_operator,
)

from .helper import (  # alert,; check_equality,; expect_from_qutip,;; hamiltonian,; observable_cases,; subsystems,; sz_total,
    CHAIN_SIZE,
    check_operator_equality,
    sx_A,
    sx_B,
    sx_total,
    system,
    test_cases_states,
)

TEST_STATES = {"None": None}
TEST_STATES.update(
    {
        name: test_cases_states[name]
        for name in (
            "fully mixed",
            "z semipolarized",
            "x semipolarized",
            "first full polarized",
            "gibbs_sz",
            "gibbs_sz_as_product",
            "gibbs_sz_bar",
        )
    }
)

TEST_OPERATORS = {
    "sx_total": sx_total,
    "sx_total + sx_total^2": (sx_total + sx_total * sx_total),
    "sx_A*sx_B": sx_A * sx_B,
}


EXPECTED_PROJECTIONS = {}
# sx_total is not modified
EXPECTED_PROJECTIONS["sx_total"] = {name: sx_total for name in TEST_STATES}

# sx_total^2-> sx_total * <sx>*2*(CHAIN_SIZE-1) +
#               CHAIN_SIZE/4- <sx>^2(CHAIN_SIZE-1)*CHAIN_SIZE

EXPECTED_PROJECTIONS["sx_total + sx_total^2"] = {
    name: (sx_total + CHAIN_SIZE * 0.25)
    for name in TEST_STATES
    if name != "x semipolarized"
}
EXPECTED_PROJECTIONS["sx_total + sx_total^2"]["x semipolarized"] = (
    sx_total * (1 + 2 * (CHAIN_SIZE - 1) * 0.25)
    + CHAIN_SIZE * 0.25
    - CHAIN_SIZE * (CHAIN_SIZE - 1) * 0.25**2
)
EXPECTED_PROJECTIONS["sx_A*sx_B"] = {
    name: ScalarOperator(0, system) for name in TEST_STATES if name != "x semipolarized"
}
EXPECTED_PROJECTIONS["sx_A*sx_B"]["x semipolarized"] = -0.0625 + 0.25 * (sx_A + sx_B)


def no_test_nbody_projection():
    """Test the mean field projection over different states"""
<<<<<<< HEAD

=======
    failed = False
>>>>>>> 406a2c55
    for op_name, op_test in TEST_OPERATORS.items():
        print("testing the consistency of projection in", op_name)
        op_sq = op_test * op_test
        proj_sq_3 = project_to_n_body_operator(op_sq, 3)
        proj_sq_2 = project_to_n_body_operator(op_sq, 2)
        proj_sq_3_2 = project_to_n_body_operator(proj_sq_3, 2)
<<<<<<< HEAD
        assert check_operator_equality(
            proj_sq_2, proj_sq_3_2
        ), "Projections do not match."
=======
        if not check_operator_equality(proj_sq_2, proj_sq_3_2):
            print(" Projections do not match.")
            failed = True
    assert not failed
>>>>>>> 406a2c55


def test_meanfield_projection():
    """Test the mean field projection over different states"""

    for op_name, op_test in TEST_OPERATORS.items():
        expected = EXPECTED_PROJECTIONS[op_name]
        for state_name, sigma0 in TEST_STATES.items():
            result = project_meanfield(op_test, sigma0)
            assert check_operator_equality(
                expected[state_name], result
            ), f"failed projection {state_name} for {op_name}"


def test_one_body_from_qutip_operator():
    """
    one_body_from_qutip_operator tries to decompose
    an operator K in the sparse Qutip form into
    a sum of two operators
    K = K_0 + Delta K
    with K_0 a OneBodyOperator and
    DeltaK s.t.
    Tr[DeltaK sigma]=0
    """

    def check_result(qutip_op, result):
        # Check the structure of the result:
        average, one_body, remainder = result.terms
        assert isinstance(
            average,
            (
                float,
                complex,
                ScalarOperator,
            ),
        )
        assert isinstance(
            one_body,
            (
                LocalOperator,
                ScalarOperator,
                ProductOperator,
                OneBodyOperator,
            ),
        )
        assert isinstance(remainder, QutipOperator)
        # Check that the remainder and the one body terms have
        # zero mean:
        if state is None:
            assert abs(one_body.to_qutip().tr()) < 1.0e-9
            assert abs((remainder.to_qutip()).tr()) < 1.0e-9
        else:
            assert abs((one_body.to_qutip() * state.to_qutip()).tr()) < 1.0e-9
            assert abs((remainder.to_qutip() * state.to_qutip()).tr()) < 1.0e-9
        # Check the consistency
        assert check_operator_equality(
            qutip_op, result
        ), f"decomposition failed {state_name} for {operator_name}"

    for operator_name, test_operator in TEST_OPERATORS.items():
        qutip_op = test_operator.to_qutip_operator()
        for state_name, state in TEST_STATES.items():
            print(f"testing {operator_name} on state {state_name}")
            result = one_body_from_qutip_operator(qutip_op, state)
            check_result(qutip_op, result)
            print(f"   now testing {operator_name} as a Qobj, on state {state_name}")
            result = one_body_from_qutip_operator(qutip_op.to_qutip(), state)
            check_result(qutip_op, result)<|MERGE_RESOLUTION|>--- conflicted
+++ resolved
@@ -73,27 +73,17 @@
 
 def no_test_nbody_projection():
     """Test the mean field projection over different states"""
-<<<<<<< HEAD
-
-=======
     failed = False
->>>>>>> 406a2c55
     for op_name, op_test in TEST_OPERATORS.items():
         print("testing the consistency of projection in", op_name)
         op_sq = op_test * op_test
         proj_sq_3 = project_to_n_body_operator(op_sq, 3)
         proj_sq_2 = project_to_n_body_operator(op_sq, 2)
         proj_sq_3_2 = project_to_n_body_operator(proj_sq_3, 2)
-<<<<<<< HEAD
-        assert check_operator_equality(
-            proj_sq_2, proj_sq_3_2
-        ), "Projections do not match."
-=======
         if not check_operator_equality(proj_sq_2, proj_sq_3_2):
             print(" Projections do not match.")
             failed = True
     assert not failed
->>>>>>> 406a2c55
 
 
 def test_meanfield_projection():
